/** @type {import('next').NextConfig} */
const nextConfig = {
    reactStrictMode: false,
<<<<<<< HEAD
=======
    // async headers() {
    //     return [
    //       {
    //         source: "/(.*)", // Apply CSP to all routes
    //         headers: [
    //           {
    //             key: "Content-Security-Policy",
    //             value: `
    //               script-src 'self' https://checkout.razorpay.com 'unsafe-inline';
    //               frame-src https://*.com;
    //             `.replace(/\s{2,}/g, " "), // Minify CSP value
    //           },
    //         ],
    //       },
    //     ];
    //   },
>>>>>>> 77c93677
    async rewrites() {
        return [
            // {
            //     source: '/api/:path*',
            //     destination: `${process.env.NEXT_PUBLIC_DOMAIN_URL}/:path*`,
            // },
        ];
    },
    images: {
        remotePatterns: [
            {
                protocol: process.env.NEXT_PUBLIC_HTTPS_PROTOCOL || 'https',  // Default to 'https' if not set
                hostname: process.env.NEXT_PUBLIC_IMAGE_DOMAIN || 'default.cdn.com' // Default domain if not set
            }
        ],
        domains: ['www.google.com', 'localhost'], // Add any other domains you expect images from
    },
    logging: {
        fetches: {
            fullUrl: true,
        }
    }
};

module.exports = nextConfig;<|MERGE_RESOLUTION|>--- conflicted
+++ resolved
@@ -1,8 +1,6 @@
 /** @type {import('next').NextConfig} */
 const nextConfig = {
     reactStrictMode: false,
-<<<<<<< HEAD
-=======
     // async headers() {
     //     return [
     //       {
@@ -19,7 +17,6 @@
     //       },
     //     ];
     //   },
->>>>>>> 77c93677
     async rewrites() {
         return [
             // {
