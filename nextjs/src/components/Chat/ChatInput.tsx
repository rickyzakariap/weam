'use client';
import React, { useState, useCallback, useEffect, useMemo, useRef } from 'react';
import { useRouter, useSearchParams } from 'next/navigation';
import UpLongArrow from '@/icons/UpLongArrow';
import Toast from '@/utils/toast';
import { useDispatch, useSelector } from 'react-redux';
import { setIsWebSearchActive, setSelectedAIModal } from '@/lib/slices/aimodel/assignmodelslice';
import useAssignModalList from '@/hooks/aiModal/useAssignModalList';
import Image from 'next/image';
import { BrainAgentType, BrainPromptType, BrainListType } from '@/types/brain';
import {
    decodedObjectId,
    encodedObjectId,
    generateObjectId,
    persistBrainData,
    retrieveBrainData,
} from '@/utils/helper';
import {
    AI_MODAL_NAME,
    AI_MODEL_CODE,
    API_KEY_MESSAGE,
    API_TYPE_OPTIONS,
    GENERAL_BRAIN_TITLE,
    GPTTypes,
} from '@/utils/constant';
import { UploadedFileType } from '@/types/chat';
import {
    setChatAccessAction,
    setCreditInfoAction,
    setInitialMessageAction,
} from '@/lib/slices/chat/chatSlice';
import { getCurrentUser } from '@/utils/handleAuth';
import UploadFileInput, { getResponseModel } from './UploadFileInput';
import { RootState } from '@/lib/store';
import { setChatMessageAction, setUploadDataAction } from '@/lib/slices/aimodel/conversation';
import usePrompt from '@/hooks/prompt/usePrompt';
import useMediaUpload from '@/hooks/common/useMediaUpload';
import PromptEnhance from './PromptEnhance';
import BookmarkDialog from './BookMark';
import VoiceChat from './VoiceChat';
import {
    ProAgentDataType,
} from '@/types/chat';
import AttachMentToolTip from './AttachMentToolTip';
import WebSearchToolTip from './WebSearchToolTip';
import ThunderBoltDialog from '../Shared/ThunderBoltDialog';
import { AiModalType } from '@/types/aimodels';
import { SubscriptionActionStatusType } from '@/types/subscription';
import TextAreaBox from '@/widgets/TextAreaBox';
import { ProAgentCode } from '@/types/common';
import useConversationHelper from '@/hooks/conversation/useConversationHelper'
import useConversation from '@/hooks/conversation/useConversation';
import { useThunderBoltPopup } from '@/hooks/conversation/useThunderBoltPopup';
import ChatInputFileLoader from '@/components/Loader/ChatInputFileLoader';
import { setSelectedBrain } from '@/lib/slices/brain/brainlist';
<<<<<<< HEAD
import useMCP from '@/hooks/mcp/useMCP';
import ToolsConnected from './ToolsConnected';

=======
import useCustomGpt from '@/hooks/customgpt/useCustomGpt';
import { LINK } from '@/config/config';
import defaultCustomGptImage from '../../../public/defaultgpt.jpg';;
import ThreeDotLoader from '@/components/Loader/ThreeDotLoader';
import useIntersectionObserver from '@/hooks/common/useIntersectionObserver';
import useDebounce from '@/hooks/common/useDebounce';
import SearchIcon from '@/icons/Search';
import routes from '@/utils/routes';
import ChatIcon from '@/icons/Chat';
import PromptIcon from '@/icons/Prompt';
import Customgpt from '@/icons/Customgpt';
import DocumentIcon from '@/icons/DocumentIcon';
import { getSelectedBrain, isEmptyObject } from '@/utils/common';
>>>>>>> 10c8546f

const defaultContext = {
    type: null,
    prompt_id: undefined,
    custom_gpt_id: undefined,
    doc_id: undefined,
    textDisable: false,
    attachDisable: false,
    title: undefined,
};

type TextAreaSubmitButtonProps = {
    disabled: boolean;
    handleSubmit: () => void;
};

type TextAreaFileInputProps = {
    fileInputRef: React.RefObject<HTMLInputElement>;
    handleFileChange: (e: React.ChangeEvent<HTMLInputElement>) => void;
    multiple: boolean;
};

export const TextAreaSubmitButton = ({
    disabled,
    handleSubmit,
}: TextAreaSubmitButtonProps) => {
    return (
        <button
            className={`chat-submit ml-2 group bg-b2 w-[32px] z-10 h-[32px] flex items-center justify-center rounded-full transition-colors ${
                disabled ? 'disabled:bg-b12' : ''
            }`}
            disabled={disabled}
            onClick={(event: React.MouseEvent<HTMLButtonElement>) => {
                event.preventDefault();
                handleSubmit();
            }}
        >
            <UpLongArrow
                width="15"
                height="19"
                className="fill-b15 group-disabled:fill-b7"
            />
        </button>
    );
};

export const TextAreaFileInput = ({ fileInputRef, handleFileChange, multiple }: TextAreaFileInputProps) => {
    return (
        <input
            type="file"
            ref={fileInputRef}
            className="hidden"
            onChange={handleFileChange}
            multiple={multiple}
        />
    );
};

type ChatInputProps = {
    aiModals: AiModalType[];
}


const URL_PARAMS_AGENT_CODE = {
    [ProAgentCode.QA_SPECIALISTS]: 'QA',
    [ProAgentCode.SEO_OPTIMISED_ARTICLES]: 'SEO',
    [ProAgentCode.SALES_CALL_ANALYZER]: 'SALES',
    [ProAgentCode.WEB_PROJECT_PROPOSAL]: 'PROJECT',
}

const ChatInput = ({ aiModals }: ChatInputProps) => {
    const router = useRouter();
    const searchParams = useSearchParams();

    const [message, setMessage] = useState('');
    const [isDisable, setIsDisable] = useState(false);
    const [dialogOpen, setDialogOpen] = useState(false);
    const [selectedContext, setSelectedContext] = useState(defaultContext);
    const [handlePrompts, setHandlePrompts] = useState([]);
    const [queryId, setQueryId] = useState<string>(''); //enhance prompt id
    const [isNavigating, setIsNavigating] = useState(false);
<<<<<<< HEAD
    const { toolStates, setToolStates } = useMCP();
=======
    const [searchValue, setSearchValue] = useState('');
>>>>>>> 10c8546f

    const textareaRef = useRef<HTMLTextAreaElement | null>(null);
    const dispatch = useDispatch();
    const handleChange = (e: React.ChangeEvent<HTMLInputElement>) => {
        setMessage(e.target.value);
    };
    const selectedAiModal = useSelector((state: RootState) => state.assignmodel.selectedModal);
    const brains= useSelector((state: RootState) => state.brain.combined);
    const isWebSearchActive = useSelector((store: RootState) => store.assignmodel.isWebSearchActive);
    const selectedBrain = useSelector((store: RootState) => store.brain.selectedBrain);
    const creditInfoSelector = useSelector((store: RootState) => store.chat.creditInfo);

    const { assignServerActionModal } = useAssignModalList();
    const { getDecodedObjectId } = useConversationHelper();
    const {
        loading,
        setPromptList,
        getTabPromptList,
        paginator,
        setLoading,
        promptList:prompts,
    } = usePrompt();
    const { fileInputRef, fileLoader, handleFileChange, handlePasteFiles } = useMediaUpload({
        selectedAIModal: selectedAiModal,
    });
    const uploadedFile = useSelector(
        (store: RootState) => store.conversation.uploadData
    );

    const { blockProAgentAction } = useConversationHelper();
    const { disabledInput } = useConversation();

    const chatId = useMemo(() => generateObjectId(), []);
    const currentUser = useMemo(() => getCurrentUser(), []);

    const { onSelectMenu } = useThunderBoltPopup({
        selectedContext,
        setSelectedContext,
        selectedAIModal: selectedAiModal,
        uploadedFile
    });

    const DefaultListOption = React.memo(({ brain } : { brain: BrainListType }) => {
        const router = useRouter();
        const searchParams = useSearchParams();
        
        const handleNavigation = (href: string) => {
            if (!brain?._id) {
                console.warn('Brain ID is undefined, cannot navigate');
                return;
            }
            const brainId = encodedObjectId(brain._id);
            const modelName = searchParams.get('model') || AI_MODEL_CODE.DEFAULT_OPENAI_SELECTED;
            const url = `${href}?b=${brainId}&model=${modelName}`;
            router.push(url);
        };

        const listOptions = [
            {
                icon: <ChatIcon width={20} height={20}  className="fill-b6"/>,
                text: 'Chats',
                id: 1,
                href: routes.chat,
            },
            {
                icon: <PromptIcon width={20} height={20} className="fill-b6" />,
                text: 'Prompts',
                id: 2,
                href: routes.prompts,
            },
            {
                icon: <Customgpt width={20} height={20} className="fill-b6" />,
                text: 'Agents',
                id: 3,
                href: routes.customGPT,
            },
            {
                icon: <DocumentIcon width={20} height={20} className="fill-b6" />,
                text: 'Docs',
                id: 4,
                href: routes.docs,
            },
        ];

        return (
            <>
                {listOptions.map((option) => (
                    <button
                        key={option.id}
                        className="flex text-font-14 flex-row items-center gap-1 sm:gap-2 px-2 sm:px-4 py-1 sm:py-2 rounded-md border border-gray-300 bg-white hover:bg-b12"
                        onClick={() => handleNavigation(option.href)}
                    >
                        <div className="flex items-center justify-center">
                            {option.icon}
                        </div>
                        <span className="text-b3 transition-all ease-in-out duration-500 text-xs font-medium hidden sm:block">{option.text}</span>
                    </button>
                ))}
            </>
        );
    });

    const handleInitialMessage = async (proAgentData: ProAgentDataType = {}) => {
        if (isNavigating) return; // Prevent multiple navigations
        
        if (!aiModals.length) {
            Toast(API_KEY_MESSAGE, 'error');
            setMessage('');
            return;
        }

        setIsNavigating(true);

        const serializableProAgentData = proAgentData?.code ? { ...proAgentData } : {};

        const payload = {
            message: message.trim(),
            response: '',
            responseModel: uploadedFile.some((file) => file.isCustomGpt) 
                ? uploadedFile.find((file) => file.isCustomGpt)?.responseModel 
                : selectedAiModal?.name,
            media: uploadedFile || [],
            seq: Date.now(),
            promptId: selectedContext?.prompt_id,
            customGptId: selectedContext?.custom_gpt_id,
            answer_thread: {
                count: 0,
                users: [],
            },
            question_thread: {
                count: 0,
                users: [],
            },
            threads: [],
            customGptTitle: selectedContext.title,
            coverImage: selectedContext.gptCoverImage,
            user: currentUser,
            model: selectedAiModal.bot,
            cloneMedia: uploadedFile || [],
            proAgentData: serializableProAgentData,
            mcp_tools: toolStates // Now using Redux state
        };

        // Batch the dispatches to avoid multiple renders
        const batchDispatches = () => {
            dispatch(setInitialMessageAction(payload));
            dispatch(setChatAccessAction(true));
            dispatch(
                setCreditInfoAction({
                    msgCreditLimit: creditInfoSelector?.msgCreditLimit,
                    msgCreditUsed: creditInfoSelector?.msgCreditUsed,
                })
            );
        };

        // Use requestAnimationFrame to batch updates
        requestAnimationFrame(() => {
            batchDispatches();
            assignServerActionModal(aiModals);
            setIsDisable(true);
            setMessage('');
            
            const { code } = serializableProAgentData;
            const agentParam = code ? `&agent=${URL_PARAMS_AGENT_CODE[code]}` : '';
            
            router.push(
                `/chat/${chatId}?b=${searchParams.get('b')}&model=${selectedAiModal.name}${agentParam}`,
                { scroll: false }
            );
            
            // Reset navigation state after a short delay to allow transition
            setTimeout(() => {
                setIsNavigating(false);
            }, 300);
        });
    };

    const handleKeyDown = useCallback(
        async (e: React.KeyboardEvent<HTMLTextAreaElement>) => {
            if (message?.trim() !== '' && e.key == 'Enter' && !e.shiftKey && !fileLoader && !blockProAgentAction()) {
                e.preventDefault();
                setQueryId(generateObjectId());
                handleInitialMessage();
            }
        },
        [message]
    );
   
    const removeUploadedFile = () => {
        dispatch(setUploadDataAction([]));
    };

    const isSubmitDisabled = message.trim() === '' || fileLoader || disabledInput.current || blockProAgentAction();

    const handleWebSearchClick = () => {
        dispatch(setIsWebSearchActive(!isWebSearchActive));
    };

    const handleAttachButtonClick = () => {
        fileInputRef.current.click();
    };

    const removeSelectedFile = (index: number) => {
        const updatedFiles = uploadedFile.filter((_, i) => i !== index);
        const isEmptyFiles = updatedFiles.length === 0;
        if (isEmptyFiles) dispatch(setUploadDataAction([]));
        else dispatch(setUploadDataAction(updatedFiles));
        if (fileInputRef.current && isEmptyFiles) {
            fileInputRef.current.value = null; // Reset the file input value
        }
    };

     // Initialize queryId when text changes from empty to non-empty
    useEffect(() => {
        if (message && !queryId) {
            setQueryId(generateObjectId());
        } else if (!message) {
            setQueryId(''); // Reset queryId when text is cleared
        }
    }, [message]);


    useEffect(() => {
        router.prefetch(`/chat/${chatId}`);     
        const defaultModal = aiModals.find(
            (el: AiModalType) => el.name === AI_MODEL_CODE.DEFAULT_OPENAI_SELECTED
        );
        if (defaultModal) {
            dispatch(setSelectedAIModal(defaultModal));
        }
        dispatch(setChatMessageAction(''));
    }, []);

    useEffect(() => {
        if (isWebSearchActive) {
            removeUploadedFile();
            const perplexityAiModal = aiModals.find(
                (modal) =>
                    modal.bot.code === API_TYPE_OPTIONS.PERPLEXITY &&
                    [AI_MODAL_NAME.SONAR, AI_MODAL_NAME.SONAR_REASONING_PRO].includes(
                        modal.name
                    )
            );
            if (perplexityAiModal) {
                if (
                    selectedAiModal?.name &&
                    ![AI_MODAL_NAME.SONAR, AI_MODAL_NAME.SONAR_REASONING_PRO].includes(
                        selectedAiModal.name
                    )
                ) {
                    const payload = {
                        _id: perplexityAiModal._id,
                        bot: perplexityAiModal.bot,
                        company: perplexityAiModal.company,
                        modelType: perplexityAiModal.modelType,
                        name: perplexityAiModal.name,
                        provider: perplexityAiModal?.provider,
                    };
                    dispatch(setSelectedAIModal(payload));
                }
                dispatch(setUploadDataAction([]));
            }
        } else {
            const openAiModal = aiModals.find(
                (modal) =>
                    modal.bot.code === AI_MODEL_CODE.OPEN_AI &&
                    modal.name == AI_MODEL_CODE.DEFAULT_OPENAI_SELECTED
            );
            if (
                openAiModal &&
                selectedAiModal?.name &&
                [AI_MODAL_NAME.SONAR, AI_MODAL_NAME.SONAR_REASONING_PRO].includes(
                    selectedAiModal.name
                )
            ) {
                const payload = {
                    _id: openAiModal._id,
                    bot: openAiModal.bot,
                    company: openAiModal.company,
                    modelType: openAiModal.modelType,
                    name: openAiModal.name,
                    provider: openAiModal?.provider,
                };
                dispatch(setSelectedAIModal(payload));
            }
        }
        dispatch(setUploadDataAction([]));
    }, [isWebSearchActive]);

    useEffect(() => {
        if (!selectedAiModal?.name) return;
        const modelName = getResponseModel(selectedAiModal.name);
        const brain = getSelectedBrain(brains,currentUser);
        history.pushState({}, null, `/?b=${encodedObjectId(brain?._id)}&model=${modelName}`);
    }, [selectedAiModal,currentUser]);

    useEffect(() => {
        if(prompts?.length > 0){
            if(message){
                const updateIsActive = prompts.map((currPrompt) => {
                    if(currPrompt.content){
                        const summaries = currPrompt?.summaries 
                            ? Object.values(currPrompt.summaries)
                                .map((currSummary:any) => `${currSummary.website} : ${currSummary.summary}`)
                                .join('\n')
                            : '';
                
                        const isContentIncluded = message?.replace(/\s+/g, '')?.includes((currPrompt.content + (summaries ? '\n' + summaries : ''))?.replace(/\s+/g, ''));
                        return {...currPrompt,isActive:isContentIncluded}
                    }

                    return currPrompt
                })

                setHandlePrompts(updateIsActive);
            }else{
                setHandlePrompts(prompts);
            }
        }else{
            setHandlePrompts(prompts)
        }
    }, [prompts, message]);

    // Auto-adjust textarea height based on content
    useEffect(() => {
        if (textareaRef.current) {
            textareaRef.current.style.height = 'auto'; // Reset height to auto
            textareaRef.current.style.height = `${textareaRef.current.scrollHeight}px`; // Set new height based on scrollHeight
        }
    }, [message]);

    useEffect(() => { 
        if (!brains || brains.length === 0) {
            return;
        }

        const generalBrain = brains.find((brain) => brain.title === GENERAL_BRAIN_TITLE);
        
        if(!generalBrain){
            const firstBrain = brains[0];
            if (firstBrain) {
                persistBrainData(firstBrain);
            }
        }
        else if(isEmptyObject(selectedBrain)){
            dispatch(setSelectedBrain(generalBrain));
        }
        else{
            if (!retrieveBrainData()) {
                persistBrainData(generalBrain);
            }
        }

        const defaultModal = aiModals.find((modal) => modal.name === AI_MODEL_CODE.DEFAULT_OPENAI_SELECTED);
        if (defaultModal) {
            setSelectedAIModal(defaultModal);
        }
    }, [searchParams, brains, dispatch]); 
        
    const [showAgentList, setShowAgentList] = useState(false);
    const [showPromptList, setShowPromptList] = useState(false);
    const agentPromptDropdownRef = useRef<HTMLDivElement>(null);
    
    const handleTextAreaChange = (e: React.ChangeEvent<HTMLInputElement>) => {
        const value = e.target.value;
        setMessage(value);

        // Show agent list if first character is '@'
        setShowAgentList(value.startsWith('@'));

        // Show prompt list if first character is '/'
        setShowPromptList(value.startsWith('/'));
    };
    const handleAgentSelect = (agent) => {
        // handle agent selection logic
        setShowAgentList(false);
    };
    useEffect(() => {
        function handleClickOutside(event: MouseEvent) {
            if (
                agentPromptDropdownRef.current &&
                !agentPromptDropdownRef.current.contains(event.target as Node)
            ) {
                setShowAgentList(false);
                setShowPromptList(false);
            }
        }
        if (showAgentList || showPromptList) {
            document.addEventListener('mousedown', handleClickOutside);
        }
        return () => {
            document.removeEventListener('mousedown', handleClickOutside);
        };
    }, [showAgentList, showPromptList]);


    const {
        customgptList,
        loading: customgptLoading,
        getTabAgentList,
        paginator: agentPaginator,
        setCustomGptList
    } = useCustomGpt();

    const [debouncedSearchValue] = useDebounce(searchValue, 500);

    useEffect(() => {
        if (debouncedSearchValue) {
            setCustomGptList([]);
            getTabAgentList(debouncedSearchValue);
            setPromptList([]);
            getTabPromptList(debouncedSearchValue);
        } else {
            setCustomGptList([]);
            getTabAgentList('');
            setPromptList([]);
            getTabPromptList('');
        }
    }, [debouncedSearchValue]);

    const gptListRef = useIntersectionObserver(() => {
        if (agentPaginator.hasNextPage && !customgptLoading) {
            getTabAgentList(searchValue, {
                offset: agentPaginator.offset + agentPaginator.perPage, limit: agentPaginator.perPage 
            });
        }
    }, [agentPaginator?.hasNextPage, !customgptLoading]);

    const handleAgentSelection = (gpt) => {
        onSelectMenu(GPTTypes.CustomGPT, gpt);
        setShowAgentList(false);
        setMessage('');
    };
    const handleInputChanges = (e: React.ChangeEvent<HTMLInputElement>) => {
        setSearchValue(e.target.value);
    };

    const getTruncatedSystemPrompt = (title: string, systemPrompt: string, maxLength: number = 70) => {
        const availableLength = Math.max(maxLength - title.length, 0);
        if (systemPrompt.length > availableLength) {
            return systemPrompt.slice(0, availableLength - 3) + '...';
        }
        return systemPrompt;
    };

    const handleToolStatesChange = (newToolStates: Record<string, string[]>) => {
        setToolStates(newToolStates);
        // The persistence is automatically handled in the Redux slice
    };

    return (
        <>
        <div className="w-full h-full flex items-center justify-center">
            <div className={`w-full mx-auto px-5 md:max-w-[32rem] lg:max-w-[40rem] xl:max-w-[48.75rem] ${isNavigating ? 'opacity-50' : ''}`}>
<<<<<<< HEAD
                <h2 className='text-center mb-4 font-bold text-font-20'>How Weam can help you today?</h2>
                <div className="bg-white flex flex-col text-font-16 mx-auto group overflow-hidden rounded-[18px] [&:has(textarea:focus)]:shadow-[0_2px_6px_rgba(0,0,0,.05)] w-full flex-grow relative border border-b11">
=======
                <h1 className='text-center mb-4 font-bold text-font-24'>Hello, {currentUser?.fname} 👋🏻 </h1>
                <h2 className='text-center mb-4 text-font-16 text-b6'>How Weam can help you today?</h2>
                {(showAgentList || showPromptList) && (
                    <div ref={agentPromptDropdownRef}>
                        {showAgentList && (
                            <div className='w-full p-4 border rounded-md mb-1'>
                                <div className='normal-agent'>
                                    <div className='flex mb-1'>
                                        <div className="relative w-full">
                                            <input
                                                type="text"
                                                className="text-font-14 pl-[36px] py-2 w-full focus:outline-none focus:border-none"
                                                id="searchBots"
                                                placeholder="Search Agents"
                                                onChange={handleInputChanges}
                                                value={searchValue}
                                            />
                                            <span className="inline-block absolute left-[12px] top-1/2 -translate-y-1/2">
                                                <SearchIcon className="w-3 h-auto fill-b6" />
                                            </span>
                                        </div>
                                    </div>
                                    <div className="pr-1 h-full overflow-y-auto max-md:overflow-x-hidden w-full max-h-[250px]">
                                        {
                                            customgptList.length > 0 && (
                                            customgptList.map((gpt: BrainAgentType, index: number, gptArray: BrainAgentType[]) => {
                                                const isSelected = uploadedFile?.some((file: UploadedFileType) => file?._id === gpt._id);
                                                
                                                return (
                                                    <div
                                                        key={gpt._id}
                                                        className={`cursor-pointer border-b10 py-1.5 px-2.5 transition-all ease-in-out rounded-md hover:bg-b12 ${    
                                                            isSelected
                                                                ? 'bg-b12 border-b10'
                                                                : 'bg-white border-b10'
                                                        } flex-wrap`}
                                                        onClick={() => handleAgentSelection(gpt)}
                                                        ref={gptArray.length - 1 === index ? gptListRef : null}
                                                    >
                                                        
                                                        <div className="flex items-center flex-wrap xl:flex-nowrap">
                                                            <Image
                                                                src={
                                                                    gpt?.coverImg?.uri
                                                                        ? `${LINK.AWS_S3_URL}${gpt.coverImg.uri}`
                                                                        : defaultCustomGptImage.src
                                                                }
                                                                height={60}
                                                                width={60}
                                                                className="w-6 h-6 object-contain rounded-custom inline-block"
                                                                alt={
                                                                    gpt?.coverImg
                                                                        ?.name ||
                                                                    'Default Image'
                                                                }
                                                            />
                                                            <p className="text-font-12 font-medium text-b2 mx-2">
                                                                {gpt.title}
                                                            </p>
                                                            <p className='text-font-12 font-normal text-b6 mt-1'>
                                                                {getTruncatedSystemPrompt(gpt.title, gpt.systemPrompt, 100)}
                                                            </p>
                                                        </div>
                                                    </div>
                                                );
                                            })
                                            )
                                        }
                                        {
                                            customgptLoading && (
                                                <ThreeDotLoader className="justify-start ml-8 mt-3" />
                                            )
                                        }
                                    </div>
                                </div>
                            </div>
                        )}

                            {showPromptList && (
                                <div className='w-full p-4 border rounded-md mb-1'>
                                    <div className='prompt-list'>
                                        <div className='flex mb-1'>
                                            <div className="relative w-full">
                                                <input
                                                    type="text"
                                                    className="text-font-14 pl-[36px] py-2 w-full focus:outline-none focus:border-none"
                                                    id="searchPrompts"
                                                    placeholder="Search Prompts"
                                                    onChange={handleInputChanges}
                                                    value={searchValue}
                                                />
                                                <span className="inline-block absolute left-[12px] top-1/2 -translate-y-1/2">
                                                    <SearchIcon className="w-3 h-auto fill-b6" />
                                                </span>
                                            </div>
                                        </div>
                                        <div className="pr-1 h-full overflow-y-auto max-md:overflow-x-hidden w-full max-h-[250px]">
                                            {
                                                handlePrompts?.length > 0 && (
                                                handlePrompts?.map((currPrompt: BrainPromptType, index: number, promptArray: BrainPromptType[]) => (
                                                    <div
                                                        key={currPrompt._id}
                                                        className={`cursor-pointer border-b10 py-1.5 px-2.5 transition-all ease-in-out rounded-md hover:bg-b12 ${
                                                            currPrompt.isActive
                                                                ? 'bg-b12 border-b10'
                                                                : 'bg-white border-b10'
                                                        }`}
                                                        onClick={() => {
                                                            onSelectMenu(GPTTypes.Prompts, currPrompt);
                                                            setMessage(currPrompt.content);
                                                            setShowPromptList(false);
                                                        }}
                                                        ref={promptArray.length - 1 === index ? null : null}
                                                    >
                                                        <div className="flex items-center flex-wrap xl:flex-nowrap">
                                                            <p className="text-font-12 font-medium text-b2 mr-2">
                                                                {currPrompt.title}
                                                            </p>
                                                            {/* <span className='text-b6 ml-1 text-font-12 max-md:w-full'>
                                                                - {currPrompt.isShare ? 'Shared' : 'Private'} / {currPrompt.brain.title}
                                                            </span> */}
                                                            <p className='text-font-12 font-normal text-b6 mt-1'>
                                                                {getTruncatedSystemPrompt(currPrompt.title, currPrompt.content, 100)}
                                                            </p>
                                                        </div>
                                                        {/* <p className='text-font-12 font-normal text-b6 mt-1'>
                                                            {truncateText(currPrompt.content,100)}       
                                                        </p> */}
                                                    </div>
                                                ))
                                                )
                                            }
                                            {
                                                loading && (
                                                    <ThreeDotLoader className="justify-start ml-8 mt-3" />
                                                )
                                            }
                                        </div>
                                    </div>
                                </div>
                        )}
                    </div>
                    )}

                <div className="flex flex-col text-font-16 mx-auto group overflow-hidden rounded-[18px] [&:has(textarea:focus)]:shadow-[0_2px_6px_rgba(0,0,0,.05)] w-full flex-grow relative border border-b11">
>>>>>>> 10c8546f
                    <UploadFileInput
                        removeFile={removeSelectedFile}
                        fileData={uploadedFile}
                    />
                    {fileLoader && (<ChatInputFileLoader />)}
                    <TextAreaBox
                        message={message}
                        handleChange={handleTextAreaChange}
                        handleKeyDown={handleKeyDown}
                        isDisable={isDisable}
                        autoFocus={isWebSearchActive}
                        onPaste={handlePasteFiles}
                        ref={textareaRef}
                    />
<<<<<<< HEAD
                    <div className="flex items-center z-10 px-4 pb-[6px] mt-2">
=======
                    <div className="flex items-center z-10 px-4 pb-[6px] mt-3">
>>>>>>> 10c8546f
                        <ThunderBoltDialog
                            isWebSearchActive={isWebSearchActive}
                            dialogOpen={dialogOpen}
                            uploadedFile={uploadedFile}
                            setDialogOpen={setDialogOpen}
                            onSelect={onSelectMenu}
                            selectedContext={selectedContext}
                            setText={setMessage}
                            handlePrompts={handlePrompts}
                            setHandlePrompts={setHandlePrompts}
                            getList={getTabPromptList}
                            promptLoader={loading}
                            setPromptLoader={setLoading}
                            paginator={paginator}
                            setPromptList={setPromptList}
                            promptList={prompts}
                            handleSubmitPrompt={handleInitialMessage}
                        />
                        <AttachMentToolTip
                            fileLoader={fileLoader}
                            isWebSearchActive={isWebSearchActive}
                            handleAttachButtonClick={handleAttachButtonClick}
                        />
                        <BookmarkDialog
                            onSelect={onSelectMenu}
                            isWebSearchActive={isWebSearchActive}
                            selectedAttachment={uploadedFile}
                        />
                        <WebSearchToolTip
                            loading={false}
                            isWebSearchActive={isWebSearchActive}
                            handleWebSearchClick={handleWebSearchClick}
                        />
                        <PromptEnhance
                            isWebSearchActive={isWebSearchActive}
                            text={message}
                            setText={setMessage}
                            promptId={selectedContext.prompt_id}
                            queryId={queryId}
                            brainId={getDecodedObjectId()}
                        />
                        <ToolsConnected 
                            isWebSearchActive={isWebSearchActive} 
                            toolStates={toolStates}
                            onToolStatesChange={handleToolStatesChange}
                        />
                        <VoiceChat setText={setMessage} text={message} />
                        <TextAreaFileInput
                            fileInputRef={fileInputRef}
                            handleFileChange={handleFileChange}
                            multiple
                        />
                        <TextAreaSubmitButton
                            disabled={isSubmitDisabled || isNavigating}
                            handleSubmit={handleInitialMessage}
                        />
                    </div>                    
                </div>
                
                {!isEmptyObject(selectedBrain) && (
                <div className="left-0 right-0 bg-white px-2 sm:px-4 py-3 sm:py-4">
                    <div className="flex items-center justify-center gap-2 max-w-md mx-auto">
                        <DefaultListOption brain={selectedBrain} />
                    </div>
                </div>
                )}
            </div>
        </div>
        </>
    );
};

export default ChatInput;<|MERGE_RESOLUTION|>--- conflicted
+++ resolved
@@ -53,11 +53,6 @@
 import { useThunderBoltPopup } from '@/hooks/conversation/useThunderBoltPopup';
 import ChatInputFileLoader from '@/components/Loader/ChatInputFileLoader';
 import { setSelectedBrain } from '@/lib/slices/brain/brainlist';
-<<<<<<< HEAD
-import useMCP from '@/hooks/mcp/useMCP';
-import ToolsConnected from './ToolsConnected';
-
-=======
 import useCustomGpt from '@/hooks/customgpt/useCustomGpt';
 import { LINK } from '@/config/config';
 import defaultCustomGptImage from '../../../public/defaultgpt.jpg';;
@@ -71,7 +66,9 @@
 import Customgpt from '@/icons/Customgpt';
 import DocumentIcon from '@/icons/DocumentIcon';
 import { getSelectedBrain, isEmptyObject } from '@/utils/common';
->>>>>>> 10c8546f
+import useMCP from '@/hooks/mcp/useMCP';
+import ToolsConnected from './ToolsConnected';
+
 
 const defaultContext = {
     type: null,
@@ -153,11 +150,8 @@
     const [handlePrompts, setHandlePrompts] = useState([]);
     const [queryId, setQueryId] = useState<string>(''); //enhance prompt id
     const [isNavigating, setIsNavigating] = useState(false);
-<<<<<<< HEAD
+    const [searchValue, setSearchValue] = useState('');
     const { toolStates, setToolStates } = useMCP();
-=======
-    const [searchValue, setSearchValue] = useState('');
->>>>>>> 10c8546f
 
     const textareaRef = useRef<HTMLTextAreaElement | null>(null);
     const dispatch = useDispatch();
@@ -612,10 +606,6 @@
         <>
         <div className="w-full h-full flex items-center justify-center">
             <div className={`w-full mx-auto px-5 md:max-w-[32rem] lg:max-w-[40rem] xl:max-w-[48.75rem] ${isNavigating ? 'opacity-50' : ''}`}>
-<<<<<<< HEAD
-                <h2 className='text-center mb-4 font-bold text-font-20'>How Weam can help you today?</h2>
-                <div className="bg-white flex flex-col text-font-16 mx-auto group overflow-hidden rounded-[18px] [&:has(textarea:focus)]:shadow-[0_2px_6px_rgba(0,0,0,.05)] w-full flex-grow relative border border-b11">
-=======
                 <h1 className='text-center mb-4 font-bold text-font-24'>Hello, {currentUser?.fname} 👋🏻 </h1>
                 <h2 className='text-center mb-4 text-font-16 text-b6'>How Weam can help you today?</h2>
                 {(showAgentList || showPromptList) && (
@@ -761,7 +751,6 @@
                     )}
 
                 <div className="flex flex-col text-font-16 mx-auto group overflow-hidden rounded-[18px] [&:has(textarea:focus)]:shadow-[0_2px_6px_rgba(0,0,0,.05)] w-full flex-grow relative border border-b11">
->>>>>>> 10c8546f
                     <UploadFileInput
                         removeFile={removeSelectedFile}
                         fileData={uploadedFile}
@@ -776,11 +765,7 @@
                         onPaste={handlePasteFiles}
                         ref={textareaRef}
                     />
-<<<<<<< HEAD
                     <div className="flex items-center z-10 px-4 pb-[6px] mt-2">
-=======
-                    <div className="flex items-center z-10 px-4 pb-[6px] mt-3">
->>>>>>> 10c8546f
                         <ThunderBoltDialog
                             isWebSearchActive={isWebSearchActive}
                             dialogOpen={dialogOpen}
