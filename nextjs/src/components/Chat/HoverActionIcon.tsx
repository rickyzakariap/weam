--- conflicted
+++ resolved
@@ -49,11 +49,7 @@
         >
             <TooltipProvider delayDuration={0} skipDelayDuration={0}>
                 <Tooltip>
-<<<<<<< HEAD
                     <TooltipTrigger>
-=======
-                    <TooltipTrigger asChild>
->>>>>>> 2e2d7e2b
                         {children}
                     </TooltipTrigger>
                     <TooltipContent side="bottom">
